[project]
name = "receipt-scanner-bot"
version = "0.6.0"
description = "Telegram bot for scanning and analyzing receipts"
readme = "README.md"
requires-python = ">=3.12"
dependencies = [
<<<<<<< HEAD
    # CDK deployment dependencies only
=======
    # Lambda runtime dependencies
    "pyTelegramBotAPI==4.28.0",
    "google-cloud-vision==3.4.0",
    "Pillow==11.3.0",
    "openai==1.52.0",
    "pydantic==2.11.7",
    "psycopg[binary]==3.2.9",
    "python-dateutil",
    "opencv-python-headless"
]

[project.optional-dependencies]
# CDK deployment dependencies
cdk = [
>>>>>>> e8d86973
    "aws-cdk-lib>=2.150.0",
    "constructs>=10.0.0",
    "python-dotenv>=1.0.0"
]

[project.optional-dependencies]
# Lambda runtime dependencies (not needed for CDK deployment)
lambda = [
    "pyTelegramBotAPI==4.28.0",
    "google-cloud-vision==3.4.0",
    "Pillow==11.3.0",
    "openai==1.52.0",
    "pydantic==2.11.7",
    "psycopg[binary]==3.2.9",
    "python-dateutil",
    "opencv-python-headless"
]

[build-system]
requires = ["setuptools>=65.0", "wheel"]
build-backend = "setuptools.build_meta"

[tool.setuptools.packages.find]
include = ["stacks*"]
exclude = ["lambda*", "tests*", "docs*", "*.egg-info*"]

[tool.setuptools]
zip-safe = false

[tool.ty.rules]
unresolved-import = "ignore"<|MERGE_RESOLUTION|>--- conflicted
+++ resolved
@@ -4,25 +4,9 @@
 description = "Telegram bot for scanning and analyzing receipts"
 readme = "README.md"
 requires-python = ">=3.12"
+
 dependencies = [
-<<<<<<< HEAD
     # CDK deployment dependencies only
-=======
-    # Lambda runtime dependencies
-    "pyTelegramBotAPI==4.28.0",
-    "google-cloud-vision==3.4.0",
-    "Pillow==11.3.0",
-    "openai==1.52.0",
-    "pydantic==2.11.7",
-    "psycopg[binary]==3.2.9",
-    "python-dateutil",
-    "opencv-python-headless"
-]
-
-[project.optional-dependencies]
-# CDK deployment dependencies
-cdk = [
->>>>>>> e8d86973
     "aws-cdk-lib>=2.150.0",
     "constructs>=10.0.0",
     "python-dotenv>=1.0.0"
